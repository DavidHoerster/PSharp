--- conflicted
+++ resolved
@@ -116,41 +116,19 @@
 
             if (this.BugFound || !this.IsSchedulerRunning)
             {
-                this.Stop();
-            }
-
-<<<<<<< HEAD
+                this.KillRemainingMachines();
+                throw new OperationCanceledException();
+            }
+
             // Checks if the scheduling steps bound has been reached.
             this.CheckIfSchedulingStepsBoundIsReached(true);
-=======
-            // Check if the scheduling steps bound has been reached.
-            if (this.Strategy.HasReachedMaxSchedulingSteps())
-            {
-                var msg = IO.Format("Scheduling steps bound of " +
-                    $"{this.Runtime.Configuration.MaxSchedulingSteps} reached.");
-
-                if (this.NumberOfAvailableMachinesToSchedule() == 0)
-                {
-                    this.HasFullyExploredSchedule = true;
-                }
-
-                if (this.Runtime.Configuration.ConsiderDepthBoundHitAsBug)
-                {
-                    this.Runtime.BugFinder.NotifyAssertionFailure(msg, true);
-                }
-                else
-                {
-                    IO.Debug($"<ScheduleDebug> {msg}");
-                    this.Stop();
-                }
-            }
->>>>>>> 6f9b0513
 
             MachineInfo machineInfo = null;
             if (!this.TaskMap.TryGetValue((int)id, out machineInfo))
             {
                 IO.Debug($"<ScheduleDebug> Unable to schedule task '{id}'.");
-                this.Stop();
+                this.KillRemainingMachines();
+                throw new OperationCanceledException();
             }
 
             MachineInfo next = null;
@@ -158,7 +136,8 @@
             {
                 IO.Debug("<ScheduleDebug> Schedule explored.");
                 this.HasFullyExploredSchedule = true;
-                this.Stop();
+                this.KillRemainingMachines();
+                throw new OperationCanceledException();
             }
 
             this.Runtime.ScheduleTrace.AddSchedulingChoice(next.Machine);
@@ -224,41 +203,24 @@
         internal bool GetNextNondeterministicBooleanChoice(
             int maxValue, string uniqueId = null)
         {
-<<<<<<< HEAD
             // Checks if the scheduling steps bound has been reached.
             this.CheckIfSchedulingStepsBoundIsReached(false);
-=======
-            // Check if the scheduling steps bound has been reached.
-            if (this.Strategy.HasReachedMaxSchedulingSteps())
-            {
-                var msg = IO.Format("Scheduling steps bound of " +
-                    $"{this.Runtime.Configuration.MaxSchedulingSteps} reached.");
-                if (this.Runtime.Configuration.ConsiderDepthBoundHitAsBug)
-                {
-                    this.Runtime.BugFinder.NotifyAssertionFailure(msg, true);
-                }
-                else
-                {
-                    IO.Debug($"<ScheduleDebug> {msg}");
-                    this.Stop();
-                }
-            }
->>>>>>> 6f9b0513
 
             var choice = false;
             if (!this.Strategy.GetNextBooleanChoice(maxValue, out choice))
             {
                 IO.Debug("<ScheduleDebug> Schedule explored.");
-                this.Stop();
+                this.KillRemainingMachines();
+                throw new OperationCanceledException();
             }
 
             if (uniqueId == null)
             {
-                this.Runtime.ScheduleTrace.AddNondeterministicChoice(choice);
+                this.Runtime.ScheduleTrace.AddNondeterministicBooleanChoice(choice);
             }
             else
             {
-                this.Runtime.ScheduleTrace.AddFairNondeterministicChoice(uniqueId, choice);
+                this.Runtime.ScheduleTrace.AddFairNondeterministicBooleanChoice(uniqueId, choice);
             }
 
             if (this.Runtime.Configuration.CacheProgramState &&
@@ -280,15 +242,15 @@
             // Checks if the scheduling steps bound has been reached.
             this.CheckIfSchedulingStepsBoundIsReached(false);
 
-            var choice = false;
-            if (!this.Strategy.GetNextBooleanChoice(maxValue, out choice))
+            var choice = 0;
+            if (!this.Strategy.GetNextIntegerChoice(maxValue, out choice))
             {
                 IO.Debug("<ScheduleDebug> Schedule explored.");
                 this.KillRemainingMachines();
                 throw new OperationCanceledException();
             }
 
-            this.Runtime.ScheduleTrace.AddNondeterministicChoice(choice);
+            this.Runtime.ScheduleTrace.AddNondeterministicIntegerChoice(choice);
 
             if (this.Runtime.Configuration.CacheProgramState &&
                 this.Runtime.Configuration.SafetyPrefixBound <= this.ExploredSteps)
@@ -488,24 +450,10 @@
         }
 
         /// <summary>
-        /// Switches the scheduler to the specified scheduling strategy,
-        /// and returns the previously installed strategy.
-        /// </summary>
-        /// <param name="strategy">ISchedulingStrategy</param>
-        /// <returns>ISchedulingStrategy</returns>
-        internal ISchedulingStrategy SwitchSchedulingStrategy(ISchedulingStrategy strategy)
-        {
-            ISchedulingStrategy previous = this.Strategy;
-            this.Strategy = strategy;
-            return previous;
-        }
-
-        /// <summary>
         /// Stops the scheduler.
         /// </summary>
         internal void Stop()
         {
-            this.IsSchedulerRunning = false;
             this.KillRemainingMachines();
             throw new OperationCanceledException();
         }
@@ -536,7 +484,7 @@
             if (this.Strategy.HasReachedMaxSchedulingSteps())
             {
                 var msg = IO.Format("Scheduling steps bound of " +
-                    $"{this.Strategy.GetMaxSchedulingSteps()} reached.");
+                    $"{this.Runtime.Configuration.MaxSchedulingSteps} reached.");
 
                 if (isSchedulingDecision &&
                     this.NumberOfAvailableMachinesToSchedule() == 0)
@@ -562,6 +510,8 @@
         /// </summary>
         protected void KillRemainingMachines()
         {
+            this.IsSchedulerRunning = false;
+
             foreach (var machineInfo in this.MachineInfos)
             {
                 machineInfo.IsActive = true;
