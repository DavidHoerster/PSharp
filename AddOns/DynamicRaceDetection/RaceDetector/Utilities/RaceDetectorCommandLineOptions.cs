--- conflicted
+++ resolved
@@ -42,125 +42,6 @@
             {
                 base.Configuration.AssemblyToBeAnalyzed = option.Substring(6);
             }
-<<<<<<< HEAD
-=======
-            else if (option.ToLower().StartsWith("/method:") && option.Length > 8)
-            {
-                base.Configuration.TestMethodName = option.Substring(8);
-            }
-            else if (option.ToLower().StartsWith("/sch:"))
-            {
-                string scheduler = option.ToLower().Substring(5);
-                if (scheduler.ToLower().Equals("random"))
-                {
-                    base.Configuration.SchedulingStrategy = SchedulingStrategy.Random;
-                }
-                else if (scheduler.StartsWith("probabilistic"))
-                {
-                    int i = 0;
-                    if (scheduler.Equals("probabilistic") ||
-                        !int.TryParse(scheduler.Substring(14), out i) && i >= 0)
-                    {
-                        IO.Error.ReportAndExit("Please give a valid number of coin " +
-                            "flip bound '/sch:probabilistic:[bound]', where [bound] >= 0.");
-                    }
-
-                    base.Configuration.SchedulingStrategy = SchedulingStrategy.ProbabilisticRandom;
-                    base.Configuration.CoinFlipBound = i;
-                }
-                else if (scheduler.StartsWith("pct"))
-                {
-                    int i = 0;
-                    if (scheduler.Equals("pct") ||
-                        !int.TryParse(scheduler.Substring(4), out i) && i >= 0)
-                    {
-                        IO.Error.ReportAndExit("Please give a valid number of priority " +
-                            "switch bound '/sch:pct:[bound]', where [bound] >= 0.");
-                    }
-
-                    base.Configuration.SchedulingStrategy = SchedulingStrategy.PCT;
-                    base.Configuration.PrioritySwitchBound = i;
-                }
-                else if (scheduler.ToLower().Equals("dfs"))
-                {
-                    base.Configuration.SchedulingStrategy = SchedulingStrategy.DFS;
-                }
-                else if (scheduler.ToLower().Equals("iddfs"))
-                {
-                    base.Configuration.SchedulingStrategy = SchedulingStrategy.IDDFS;
-                }
-                else if (scheduler.StartsWith("db"))
-                {
-                    int i = 0;
-                    if (scheduler.Equals("db") ||
-                        !int.TryParse(scheduler.Substring(3), out i) && i >= 0)
-                    {
-                        IO.Error.ReportAndExit("Please give a valid delay " +
-                            "bound '/sch:db:[bound]', where [bound] >= 0.");
-                    }
-
-                    base.Configuration.SchedulingStrategy = SchedulingStrategy.DelayBounding;
-                    base.Configuration.DelayBound = i;
-                }
-                else if (scheduler.StartsWith("rdb"))
-                {
-                    int i = 0;
-                    if (scheduler.Equals("rdb") ||
-                        !int.TryParse(scheduler.Substring(4), out i) && i >= 0)
-                    {
-                        IO.Error.ReportAndExit("Please give a valid delay " +
-                            "bound '/sch:rdb:[bound]', where [bound] >= 0.");
-                    }
-
-                    base.Configuration.SchedulingStrategy = SchedulingStrategy.RandomDelayBounding;
-                    base.Configuration.DelayBound = i;
-                }
-                else if (scheduler.ToLower().Equals("rob"))
-                {
-                    base.Configuration.SchedulingStrategy = SchedulingStrategy.RandomOperationBounding;
-                    base.Configuration.BoundOperations = true;
-                }
-                else if (scheduler.StartsWith("pob"))
-                {
-                    int i = 0;
-                    if (scheduler.Equals("pob") ||
-                        !int.TryParse(scheduler.Substring(4), out i) && i >= 0)
-                    {
-                        IO.Error.ReportAndExit("Please give a valid number of priority " +
-                            "switch points '/sch:pob:[x]', where [x] >= 0.");
-                    }
-
-                    base.Configuration.SchedulingStrategy = SchedulingStrategy.PrioritizedOperationBounding;
-                    base.Configuration.BoundOperations = true;
-                    base.Configuration.PrioritySwitchBound = i;
-                }
-                else if (scheduler.ToLower().Equals("macemc"))
-                {
-                    base.Configuration.SchedulingStrategy = SchedulingStrategy.MaceMC;
-                }
-                else
-                {
-                    IO.Error.ReportAndExit("Please give a valid scheduling strategy " +
-                        "'/sch:[x]', where [x] is 'random', 'pct' or 'dfs' (other " +
-                        "experimental strategies also exist, but are not listed here).");
-                }
-            }
-            else if (option.ToLower().StartsWith("/i:") && option.Length > 3)
-            {
-                int i = 0;
-                if (!int.TryParse(option.Substring(3), out i) && i > 0)
-                {
-                    IO.Error.ReportAndExit("Please give a valid number of iterations " +
-                        "'/i:[x]', where [x] > 0.");
-                }
-
-                base.Configuration.SchedulingIterations = i;
-            }
-            else if (option.ToLower().Equals("/explore"))
-            {
-                base.Configuration.PerformFullExploration = true;
-            }
->>>>>>> 251c9a8d
             else if (option.ToLower().Equals("/time"))
             {
                 base.Configuration.EnableProfiling = true;
